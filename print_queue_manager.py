--- conflicted
+++ resolved
@@ -34,7 +34,6 @@
             if job: # Defensive check, should always be true if size is accurate
                 jobs_to_display.append(job)
 
-<<<<<<< HEAD
         # Sort jobs for display based on priority and waiting time (same logic as dequeue)
         jobs_to_display.sort(key=lambda j: (j.priority, -j.waiting_time))
 
@@ -143,11 +142,12 @@
         Helper method to notify when a job has expired.
         """
         print(f"[{self.current_simulation_time}s] [JOB EXPIRED] Job '{job.title}' (ID: {job.job_id[:8]}...) has expired and been removed from the queue.")
-=======
-class PrintQueueManager:
+
+
+
 
  # <--- (4) AMANI - Concurrent Job Submission Handling --->
-    def process_single_job(self, user_id: str, title: str, priority: int) -> str:
+def process_single_job(self, user_id: str, title: str, priority: int) -> str:
         """
         Wrapper method to enqueue a single job. Designed to be called by thread pool executor.
         """
@@ -159,7 +159,7 @@
         else:
             return f"Failed to submit job '{title}' for user {user_id} (Queue full)."
 
-    def handle_simultaneous_submissions(self, jobs_data: list[tuple]) -> list[str]:
+def handle_simultaneous_submissions(self, jobs_data: list[tuple]) -> list[str]:
         """
         Handles multiple job submissions concurrently using a ThreadPoolExecutor.
         Each job_info tuple should be (user_id, title, priority).
@@ -187,5 +187,4 @@
 
         print(f"[{self.current_simulation_time}s] --- All concurrent job submissions completed.---")
         print(f"[{self.current_simulation_time}s] DEBUG: Exiting handle_simultaneous_submissions.") # DEBUG PRINT
-        return all_submissions_outcomes
->>>>>>> c667ffc1
+        return all_submissions_outcomes