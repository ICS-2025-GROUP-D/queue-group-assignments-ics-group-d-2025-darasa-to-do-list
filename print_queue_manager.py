# === Shared Controller: Connects All Modules ===

from shared_job_file import PrintJob
from module1_core_queue import CircularQueue
from module2_priority import PriorityManager
from module3_expiry import ExpiryManager
from module4_concurrent import ConcurrentHandler
from module6_visualizer import Visualizer
from collections import deque

# <--- (6) Jeremiah - Visualization and Status Display --->
def show_status(self):
        """
        Prints a formatted, user-friendly snapshot of the current queue status.
        Jobs are displayed sorted by priority and waiting time.
        """
        print(f"\n=== Print Queue Status (Time: {self.current_simulation_time}s) ===")
        print(f"[{self.current_simulation_time}s] DEBUG: show_status called. Current size: {self.size}.") # DEBUG PRINT
        
        if self.is_empty():
            print("The queue is empty.")
            return
     
        # Collect jobs currently in the queue
        jobs_to_display = []
        for i in range(self.size):
            index = (self.front + i) % self.capacity
            job = self.queue[index]
            if job: # Defensive check, should always be true if size is accurate
                jobs_to_display.append(job)

<<<<<<< HEAD
        # Sort jobs for display based on priority and waiting time (same logic as dequeue)
        jobs_to_display.sort(key=lambda j: (j.priority, -j.waiting_time))

        # Print table header
        print(f"{'ID':<10} | {'User':<8} | {'Title':<20} | {'Prio':<5} | {'Wait (s)':<9} | {'Status':<10} | {'Expiry (s)':<10}")
        print("-" * 100)

        # Print each job's details
        for job in jobs_to_display:
            if self.start_simulation_timestamp is None:
                time_since_submission_sim = 0
            else:
                time_since_submission_real = job.created_at.timestamp() - self.start_simulation_timestamp
                time_since_submission_sim = self.current_simulation_time # A simpler approach for simulation time
                                                                         
            remaining_expiry = self.default_expiry_time_seconds - job.waiting_time
            expiry_info = f"{max(0, remaining_expiry):.1f}" if not job.status == "completed" else "N/A"
            
            print(f"{job.job_id[:8]:<10} | {job.user_id:<8} | {job.title:<20} | {job.priority:<5} | {job.waiting_time:<9.1f} | {job.status:<10} | {expiry_info:<10}")
        print("-" * 100)
        print(f"[{self.current_simulation_time}s] DEBUG: Exiting show_status.") # DEBUG PRINT


def get_queue_snapshot(self) -> dict:
        """
        Returns a dictionary representing the current state of the queue.
        Useful for external reporting or logging.
        """
        snapshot = {
           'current_time': self.current_simulation_time,
           'queue_size': self.size,
           'queue_capacity': self.capacity,
            'jobs': []
        }

        # Iterate through active jobs to add their data to the snapshot
        for i in range(self.size):
            actual_index = (self.front + i) % self.capacity
            job = self.queue[actual_index]
            if job: # Defensive check
                # Create a dict representation of the job for the snapshot
                job_data = {
                    'job_id': job.job_id,
                    'user_id': job.user_id,
                    'title': job.title,
                    'priority': job.priority,
                    'created_at': job.created_at.isoformat(), # ISO format for datetime
                    'status': job.status,
                    'waiting_time': job.waiting_time
                }
                snapshot['jobs'].append(job_data)

        return snapshot
=======
# 3-DAVIS-JOB-EXPIRY
def clean_expired_jobs(self):
        """
        Checks for and removes jobs that have exceeded their default expiry time.
        Notifies when a job expires.
        """
        print(f"[{self.current_simulation_time}s] DEBUG: Entering clean_expired_jobs.") # DEBUG PRINT
        print(f"[{self.current_simulation_time}s] Checking for expired jobs...")
        
        jobs_to_keep = []
        expired_jobs_count = 0

        # Iterate through all current jobs in the queue
        for i in range(self.size):
            idx = (self.front + i) % self.capacity
            job = self.queue[idx]
            
            if job is None: # Should not happen if self.size is accurate, but good for robustness
                print(f"[{self.current_simulation_time}s] DEBUG: Found None at index {idx} in clean_expired_jobs.") # DEBUG PRINT
                continue

            # Check if the job's waiting_time has exceeded the default expiry time
            is_expired = job.waiting_time >= self.default_expiry_time_seconds
            print(f"[{self.current_simulation_time}s] DEBUG: Job '{job.title}' (ID: {job.job_id[:8]}...) wait={job.waiting_time}, is_expired={is_expired}.") # DEBUG PRINT

            if is_expired and job.status == "waiting": # Only expire jobs that are waiting
                self._notify_expiry(job)
                expired_jobs_count += 1
            else:
                # If not expired, or not a waiting job (e.g., printing/completed), keep it.
                jobs_to_keep.append(job)
        
        if expired_jobs_count > 0:
            print(f"[{self.current_simulation_time}s] DEBUG: Rebuilding queue after expiry. Jobs to keep: {len(jobs_to_keep)}.") # DEBUG PRINT
            # If jobs were expired, rebuild the queue with only the jobs to keep
            self.queue = [None] * self.capacity
            self.front = 0
            self.rear = 0
            self.size = 0
            for job in jobs_to_keep:
                self.queue[self.rear] = job
                self.rear = (self.rear + 1) % self.capacity
                self.size += 1
            print(f"[{self.current_simulation_time}s] --- {expired_jobs_count} job(s) removed due to expiry. ---")
        else:
            print(f"[{self.current_simulation_time}s] No expired jobs to clean.")
        print(f"[{self.current_simulation_time}s] DEBUG: Exiting clean_expired_jobs. Current size: {self.size}.") # DEBUG PRINT


def _notify_expiry(self, job: PrintJob):
        """
        Helper method to notify when a job has expired.
        """
        print(f"[{self.current_simulation_time}s] [JOB EXPIRED] Job '{job.title}' (ID: {job.job_id[:8]}...) has expired and been removed from the queue.")
>>>>>>> 04281a8c
<|MERGE_RESOLUTION|>--- conflicted
+++ resolved
@@ -29,7 +29,6 @@
             if job: # Defensive check, should always be true if size is accurate
                 jobs_to_display.append(job)
 
-<<<<<<< HEAD
         # Sort jobs for display based on priority and waiting time (same logic as dequeue)
         jobs_to_display.sort(key=lambda j: (j.priority, -j.waiting_time))
 
@@ -83,7 +82,7 @@
                 snapshot['jobs'].append(job_data)
 
         return snapshot
-=======
+
 # 3-DAVIS-JOB-EXPIRY
 def clean_expired_jobs(self):
         """
@@ -138,4 +137,3 @@
         Helper method to notify when a job has expired.
         """
         print(f"[{self.current_simulation_time}s] [JOB EXPIRED] Job '{job.title}' (ID: {job.job_id[:8]}...) has expired and been removed from the queue.")
->>>>>>> 04281a8c
